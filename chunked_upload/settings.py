--- conflicted
+++ resolved
@@ -31,25 +31,19 @@
     return time.strftime(filename)
 
 
-<<<<<<< HEAD
-# Storage system
-USE_TEMP_STORAGE = getattr(settings, 'CHUNKED_UPLOAD_USE_TEMP_STORAGE', False)
-# Use django default or via settings defined storage
-if not USE_TEMP_STORAGE:
-    STORAGE = getattr(settings, 'CHUNKED_UPLOAD_STORAGE_CLASS', lambda: None)()
-# Use temporary storage for chunks
-else:
-    from chunked_upload.storages import TemporaryFileStorage
-    STORAGE = TemporaryFileStorage()
-=======
 UPLOAD_TO = getattr(settings, 'CHUNKED_UPLOAD_TO', default_upload_to)
->>>>>>> 0ad4db7b
 
 # Storage system
+try:
+    USE_TEMP_STORAGE = getattr(settings, 'CHUNKED_UPLOAD_USE_TEMP_STORAGE', False)
+    # Use django default or via settings defined storage
+    if not USE_TEMP_STORAGE:
+        STORAGE = getattr(settings, 'CHUNKED_UPLOAD_STORAGE_CLASS', lambda: None)()
+    # Use temporary storage for chunks
+    else:
+        from chunked_upload.storages import TemporaryFileStorage
+        STORAGE = TemporaryFileStorage()
 
-
-try:
-    STORAGE = getattr(settings, 'CHUNKED_UPLOAD_STORAGE_CLASS', lambda: None)()
 except TypeError:
     STORAGE = import_string(getattr(settings, 'CHUNKED_UPLOAD_STORAGE_CLASS', lambda: None))()
 
